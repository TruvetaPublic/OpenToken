##################################################
# Stage 1: Build the application
##################################################
ARG JAVA_VERSION=11
ARG MAVEN_VERSION=3.8.7

FROM maven:${MAVEN_VERSION}-amazoncorretto-${JAVA_VERSION} AS build

RUN mkdir /app
WORKDIR /app
COPY . /app

RUN cd lib/java && mvn clean package

##################################################
# Stage 2: Create the image to run the application
##################################################
FROM amazoncorretto:11-alpine AS final

RUN mkdir /app

RUN addgroup --system appuser && adduser --system --no-create-home --ingroup appuser appuser

<<<<<<< HEAD
ARG VERSION=1.9.3
COPY --from=build /app/lib/java/target/open-token-${VERSION}.jar /usr/local/lib/open-token.jar
=======
ARG VERSION=1.9.4
COPY --from=build /app/target/open-token-${VERSION}.jar /usr/local/lib/open-token.jar
>>>>>>> 0945dd90

WORKDIR /app

RUN chown -R appuser:appuser /app
USER appuser

ENTRYPOINT ["java", "-jar", "/usr/local/lib/open-token.jar"]<|MERGE_RESOLUTION|>--- conflicted
+++ resolved
@@ -10,7 +10,10 @@
 WORKDIR /app
 COPY . /app
 
-RUN cd lib/java && mvn clean package
+COPY src /app/src
+COPY pom.xml /app/pom.xml
+
+RUN mvn clean package
 
 ##################################################
 # Stage 2: Create the image to run the application
@@ -21,13 +24,8 @@
 
 RUN addgroup --system appuser && adduser --system --no-create-home --ingroup appuser appuser
 
-<<<<<<< HEAD
-ARG VERSION=1.9.3
+ARG VERSION=1.9.4
 COPY --from=build /app/lib/java/target/open-token-${VERSION}.jar /usr/local/lib/open-token.jar
-=======
-ARG VERSION=1.9.4
-COPY --from=build /app/target/open-token-${VERSION}.jar /usr/local/lib/open-token.jar
->>>>>>> 0945dd90
 
 WORKDIR /app
 
