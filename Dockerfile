--- conflicted
+++ resolved
@@ -24,11 +24,7 @@
 
 RUN addgroup --system appuser && adduser --system --no-create-home --ingroup appuser appuser
 
-<<<<<<< HEAD
-ARG VERSION=1.3.0
-=======
 ARG VERSION=1.4.0
->>>>>>> 70481199
 COPY --from=build /app/target/open-token-${VERSION}.jar /usr/local/lib/open-token.jar
 
 WORKDIR /app
