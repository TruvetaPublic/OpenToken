--- conflicted
+++ resolved
@@ -75,13 +75,9 @@
         value = value.trim().replaceAll("\\s+", "");
 
         // Remove decimal point/separator and all following numbers if present
-<<<<<<< HEAD
-        // Only remove the decimal if it's after at least the 7th digit
-=======
         // Remove the decimal portion only if it occurs after the 7th digit,
         // as a SSN interpreted as a number would need to be at least 7 digits long
         // (non-zero leading digits)
->>>>>>> c101686d
         int decimalIndex = value.indexOf('.');
         if (decimalIndex != -1 && decimalIndex >= 7) {
             value = value.substring(0, decimalIndex);
@@ -90,14 +86,9 @@
         // Remove any dashes for now
         value = value.replace("-", "");
 
-<<<<<<< HEAD
-        // pad with leading zeros if necessary
-        if (value.length() < 9) {
-=======
         // pad with leading zeros if necessary if the length is less than 9
         // but at least 7
         if (value.length() > 6 && value.length() < 9) {
->>>>>>> c101686d
             value = String.format("%09d", Long.parseLong(value));
         }
 
