--- conflicted
+++ resolved
@@ -15,13 +15,13 @@
     private static final Pattern DIACRITICS = Pattern.compile("\\p{M}");
 
     /**
-<<<<<<< HEAD
      * Pattern that matches any character that is not an alphabetic character (a-z
      * or A-Z).
      * Used for removing or identifying non-alphabetic characters in strings.
      */
     public static final Pattern NON_ALPHABETIC_PATTERN = Pattern.compile("[^a-zA-Z]");
-=======
+
+    /**
      * Pattern that matches one or more whitespace characters.
      * This includes spaces, tabs, line breaks, and other Unicode whitespace.
      * 
@@ -33,7 +33,6 @@
      * " " -> multiple spaces
      */
     public static final Pattern WHITESPACE = Pattern.compile("\\s+");
->>>>>>> 3ac77a91
 
     private AttributeUtilities() {
         throw new UnsupportedOperationException("This is a utility class and cannot be instantiated");
