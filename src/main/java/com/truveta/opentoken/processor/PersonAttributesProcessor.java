/**
 * Copyright (c) Truveta. All rights reserved.
 */
package com.truveta.opentoken.processor;

import java.io.IOException;
import java.util.HashMap;
import java.util.List;
import java.util.Map;
import java.util.Set;
import java.util.TreeSet;
import java.util.stream.Collectors;

import org.slf4j.Logger;
import org.slf4j.LoggerFactory;

import com.truveta.opentoken.attributes.Attribute;
import com.truveta.opentoken.attributes.general.RecordIdAttribute;
import com.truveta.opentoken.io.PersonAttributesReader;
import com.truveta.opentoken.io.PersonAttributesWriter;
import com.truveta.opentoken.tokens.BaseTokenDefinition;
import com.truveta.opentoken.tokens.TokenDefinition;
import com.truveta.opentoken.tokens.TokenGenerator;
import com.truveta.opentoken.tokens.TokenGeneratorResult;
import com.truveta.opentoken.tokentransformer.TokenTransformer;

/**
 * Process all person attributes.
 * <p>
 * This class is used to read person attributes from input source,
 * generate tokens for each person record and write the tokens back
 * to the output data source.
 */
public final class PersonAttributesProcessor {

    private static final String TOKEN = "Token";
    private static final String RULE_ID = "RuleId";
    private static final String RECORD_ID = "RecordId";

    // map containing a mapping of attribute names for backward compatibility
    private static final Map<String, String> ATTRIBUTE_MAPPINGS = Map.of(
            "Gender", BaseTokenDefinition.SEX);

    private static final Logger logger = LoggerFactory.getLogger(PersonAttributesProcessor.class.getName());

    PersonAttributesProcessor() {
    }

    /**
     * Reads person attributes from the input data source, generates token, and
     * write the result back to the output data source. The tokens can be optionally
     * transformed before writing.
     * 
     * @param reader               the reader initialized with the input data
     *                             source.
     * @param writer               the writer initialized with the output data
     *                             source.
     * @param tokenTransformerList a list of token transformers.
     * 
     * @see com.truveta.opentoken.io.PersonAttributesReader PersonAttributesReader
     * @see com.truveta.opentoken.io.PersonAttributesWriter PersonAttributesWriter
     * @see com.truveta.opentoken.tokentransformer.TokenTransformer TokenTransformer
     */
    public static void process(PersonAttributesReader reader, PersonAttributesWriter writer,
            List<TokenTransformer> tokenTransformerList) {

        // TokenGenerator code
        TokenGenerator tokenGenerator = new TokenGenerator(new TokenDefinition(), tokenTransformerList);

        Map<Class<? extends Attribute>, String> row;
        TokenGeneratorResult tokenGeneratorResult;

        int rowCounter = 0;
        Map<String, Long> invalidAttributeCount = new HashMap<>();

        while (reader.hasNext()) {
            row = reader.next();
            rowCounter++;

<<<<<<< HEAD
            tokenGeneratorResult = tokenGenerator.getAllTokens(row);
            logger.debug("Tokens: {}", tokenGeneratorResult.getTokens());
=======
            mapAttributesForBackwardCompatibility(row);

            tokens = tokenGenerator.getAllTokens(row);
            logger.debug("Tokens: {}", tokens);
>>>>>>> 4794918b

            keepTrackOfInvalidAttributes(tokenGeneratorResult, rowCounter,
                    invalidAttributeCount);

            writeTokens(writer, row, rowCounter, tokenGeneratorResult);

            if (rowCounter % 10000 == 0) {
                logger.info(String.format("Processed \"%,d\" records", rowCounter));
            }
        }

        logger.info(String.format("Processed a total of %,d records", rowCounter));

        invalidAttributeCount
                .forEach((key, value) -> logger
                        .info(String.format("Total invalid Attribute count for [%s]: %,d", key, value)));
        long rowIssueCounter = invalidAttributeCount.values().stream()
                .collect(Collectors.summarizingLong(Long::longValue)).getSum();
        logger.info(String.format("Total number of records with invalid attributes: %,d", rowIssueCounter));
    }

    private static void writeTokens(PersonAttributesWriter writer, Map<Class<? extends Attribute>, String> row,
            int rowCounter, TokenGeneratorResult tokenGeneratorResult) {

        Set<String> tokenIds = new TreeSet<>(tokenGeneratorResult.getTokens().keySet());

        for (String tokenId : tokenIds) {
            var rowResult = new HashMap<String, String>();
            rowResult.put(RECORD_ID, row.get(RecordIdAttribute.class));
            rowResult.put(RULE_ID, tokenId);
            rowResult.put(TOKEN, tokenGeneratorResult.getTokens().get(tokenId));

            try {
                writer.writeAttributes(rowResult);
            } catch (IOException e) {
                logger.error(String.format("Error writing attributes to file for row %,d", rowCounter), e);
            }
        }
    }

    private static void keepTrackOfInvalidAttributes(TokenGeneratorResult tokenGeneratorResult, int rowCounter,
            Map<String, Long> invalidAttributeCount) {

        if (!tokenGeneratorResult.getInvalidAttributes().isEmpty()) {
            logger.info("Invalid Attributes for row {}: {}", String.format("%,d", rowCounter),
                    tokenGeneratorResult.getInvalidAttributes());

            for (String invalidAttribute : tokenGeneratorResult.getInvalidAttributes()) {
                if (invalidAttributeCount.containsKey(invalidAttribute)) {
                    invalidAttributeCount.put(invalidAttribute, invalidAttributeCount.get(invalidAttribute) + 1);
                } else {
                    invalidAttributeCount.put(invalidAttribute, 1L);
                }
            }
        }
    }

    private static void mapAttributesForBackwardCompatibility(Map<String, String> row) {
        for (var entry : ATTRIBUTE_MAPPINGS.entrySet()) {
            if (row.containsKey(entry.getKey())) {
                row.put(entry.getValue(), row.get(entry.getKey()));

                // remove the old attribute
                row.remove(entry.getKey());
            }
        }
    }
}<|MERGE_RESOLUTION|>--- conflicted
+++ resolved
@@ -77,15 +77,8 @@
             row = reader.next();
             rowCounter++;
 
-<<<<<<< HEAD
             tokenGeneratorResult = tokenGenerator.getAllTokens(row);
             logger.debug("Tokens: {}", tokenGeneratorResult.getTokens());
-=======
-            mapAttributesForBackwardCompatibility(row);
-
-            tokens = tokenGenerator.getAllTokens(row);
-            logger.debug("Tokens: {}", tokens);
->>>>>>> 4794918b
 
             keepTrackOfInvalidAttributes(tokenGeneratorResult, rowCounter,
                     invalidAttributeCount);
