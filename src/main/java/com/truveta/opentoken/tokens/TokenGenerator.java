--- conflicted
+++ resolved
@@ -62,16 +62,16 @@
      * @param tokenId the token identifier.
      * 
      * @param personAttributes The person attributes. It is a map of the person
-<<<<<<< HEAD
+     * <<<<<<< HEAD
      * attributes.
      * 
      * @param result the token generator result.
-=======
+     * =======
      * attribute
      * name to value. This version of the library supports the following person
      * attributes -
      * FirstName, LastName, Sex, BirthDate, PostalCode, SocialSecurityNumber.
->>>>>>> 4794918b
+     * >>>>>>> main
      * 
      * @return the token signature using the token definition for the given token
      * identifier.
@@ -193,20 +193,7 @@
      * 
      * @return A set of invalid person attribute names.
      */
-<<<<<<< HEAD
     public Set<String> getInvalidPersonAttributes(Map<Class<? extends Attribute>, String> personAttributes) {
-=======
-    public Set<String> getInvalidPersonAttributes(Map<String, String> personAttributes) {
-        String[] attributeNames = {
-                BaseTokenDefinition.FIRST_NAME,
-                BaseTokenDefinition.LAST_NAME,
-                BaseTokenDefinition.SEX,
-                BaseTokenDefinition.BIRTH_DATE,
-                BaseTokenDefinition.POSTAL_CODE,
-                BaseTokenDefinition.SOCIAL_SECURITY_NUMBER
-        };
-
->>>>>>> 4794918b
         var response = new HashSet<String>();
 
         for (Map.Entry<Class<? extends Attribute>, String> entry : personAttributes.entrySet()) {
