/**
 * Copyright (c) Truveta. All rights reserved.
 */
package com.truveta.opentoken.tokens;

import java.util.ArrayList;
import java.util.Collections;
import java.util.HashMap;
import java.util.List;
import java.util.Map;
import java.util.Set;

import org.reflections.Reflections;

import com.truveta.opentoken.attributes.AttributeExpression;

/**
 * Encapsulates the token definitions.
 * 
 * <p>
 * The tokens are generated using some token generation rules. This class
 * encapsulates the definition of those rules. Together, they are commonly
 * referred to as <b>token definitions</b> or <b>rule definitions</b>.
 * 
 * <p>
 * Each token/rule definition is a collection of
 * <code>AttributeExpression</code> that are concatenated together to get
 * the token signature.
 * 
 * @see com.truveta.opentoken.attributes.AttributeExpression
 *      AttributeExpression
 */
public class TokenDefinition implements BaseTokenDefinition {
    private final Map<String, List<AttributeExpression>> definitions;

    /**
     * Initializes the token definitions.
     */
    public TokenDefinition() {
<<<<<<< HEAD
        // Token 1
        List<AttributeExpression> t1 = new ArrayList<>();
        t1.add(new AttributeExpression(LAST_NAME, "T|U"));
        t1.add(new AttributeExpression(FIRST_NAME, "T|S(0,1)|U"));
        t1.add(new AttributeExpression(GENDER, "T|U"));
        t1.add(new AttributeExpression(BIRTH_DATE, "T|D"));
        t1 = Collections.unmodifiableList(t1);

        // Token 2
        List<AttributeExpression> t2 = new ArrayList<>();
        t2.add(new AttributeExpression(LAST_NAME, "T|U"));
        t2.add(new AttributeExpression(FIRST_NAME, "T|U"));
        t2.add(new AttributeExpression(BIRTH_DATE, "T|D"));
        t2.add(new AttributeExpression(POSTAL_CODE, "T|S(0,3)|U"));
        t2 = Collections.unmodifiableList(t2);

        // Token 3
        List<AttributeExpression> t3 = new ArrayList<>();
        t3.add(new AttributeExpression(LAST_NAME, "T|U"));
        t3.add(new AttributeExpression(FIRST_NAME, "T|U"));
        t3.add(new AttributeExpression(GENDER, "T|U"));
        t3.add(new AttributeExpression(BIRTH_DATE, "T|D"));
        t3 = Collections.unmodifiableList(t3);

        // Token 4
        List<AttributeExpression> t4 = new ArrayList<>();
        t4.add(new AttributeExpression(SOCIAL_SECURITY_NUMBER, "T|M(\\d+)"));
        t4.add(new AttributeExpression(GENDER, "T|U"));
        t4.add(new AttributeExpression(BIRTH_DATE, "T|D"));
        t4 = Collections.unmodifiableList(t4);

        // Token 5
        List<AttributeExpression> t5 = new ArrayList<>();
        t5.add(new AttributeExpression(LAST_NAME, "T|U"));
        t5.add(new AttributeExpression(FIRST_NAME, "T|S(0,3)|U"));
        t5.add(new AttributeExpression(GENDER, "T|U"));
        t5 = Collections.unmodifiableList(t5);

        Map<String, List<AttributeExpression>> definitionMap = new HashMap<>();
        definitionMap.put("T1", t1);
        definitionMap.put("T2", t2);
        definitionMap.put("T3", t3);
        definitionMap.put("T4", t4);
        definitionMap.put("T5", t5);
        this.definitions = Collections.unmodifiableMap(definitionMap);
=======
        // load all implementations of Token interface and store in definitions
        definitions = new HashMap<>();

        Reflections reflections = new Reflections(TokenDefinition.class.getPackageName());
        Set<Class<? extends Token>> tokenClasses = reflections.getSubTypesOf(Token.class);

        for (Class<? extends Token> tokenClass : tokenClasses) {
            try {
                Token token = tokenClass.getDeclaredConstructor().newInstance();
                definitions.put(token.getIdentifier(), token.getDefinition());
            } catch (Exception e) {
                throw new RuntimeException(e);
            }
        }
>>>>>>> 70481199
    }

    @Override
    public String getVersion() {
        return "2.0";
    }

    @Override
    public Set<String> getTokenIdentifiers() {
        return definitions.keySet();
    }

    @Override
    public List<AttributeExpression> getTokenDefinition(String tokenId) {
        return definitions.get(tokenId);
    }
}<|MERGE_RESOLUTION|>--- conflicted
+++ resolved
@@ -37,53 +37,6 @@
      * Initializes the token definitions.
      */
     public TokenDefinition() {
-<<<<<<< HEAD
-        // Token 1
-        List<AttributeExpression> t1 = new ArrayList<>();
-        t1.add(new AttributeExpression(LAST_NAME, "T|U"));
-        t1.add(new AttributeExpression(FIRST_NAME, "T|S(0,1)|U"));
-        t1.add(new AttributeExpression(GENDER, "T|U"));
-        t1.add(new AttributeExpression(BIRTH_DATE, "T|D"));
-        t1 = Collections.unmodifiableList(t1);
-
-        // Token 2
-        List<AttributeExpression> t2 = new ArrayList<>();
-        t2.add(new AttributeExpression(LAST_NAME, "T|U"));
-        t2.add(new AttributeExpression(FIRST_NAME, "T|U"));
-        t2.add(new AttributeExpression(BIRTH_DATE, "T|D"));
-        t2.add(new AttributeExpression(POSTAL_CODE, "T|S(0,3)|U"));
-        t2 = Collections.unmodifiableList(t2);
-
-        // Token 3
-        List<AttributeExpression> t3 = new ArrayList<>();
-        t3.add(new AttributeExpression(LAST_NAME, "T|U"));
-        t3.add(new AttributeExpression(FIRST_NAME, "T|U"));
-        t3.add(new AttributeExpression(GENDER, "T|U"));
-        t3.add(new AttributeExpression(BIRTH_DATE, "T|D"));
-        t3 = Collections.unmodifiableList(t3);
-
-        // Token 4
-        List<AttributeExpression> t4 = new ArrayList<>();
-        t4.add(new AttributeExpression(SOCIAL_SECURITY_NUMBER, "T|M(\\d+)"));
-        t4.add(new AttributeExpression(GENDER, "T|U"));
-        t4.add(new AttributeExpression(BIRTH_DATE, "T|D"));
-        t4 = Collections.unmodifiableList(t4);
-
-        // Token 5
-        List<AttributeExpression> t5 = new ArrayList<>();
-        t5.add(new AttributeExpression(LAST_NAME, "T|U"));
-        t5.add(new AttributeExpression(FIRST_NAME, "T|S(0,3)|U"));
-        t5.add(new AttributeExpression(GENDER, "T|U"));
-        t5 = Collections.unmodifiableList(t5);
-
-        Map<String, List<AttributeExpression>> definitionMap = new HashMap<>();
-        definitionMap.put("T1", t1);
-        definitionMap.put("T2", t2);
-        definitionMap.put("T3", t3);
-        definitionMap.put("T4", t4);
-        definitionMap.put("T5", t5);
-        this.definitions = Collections.unmodifiableMap(definitionMap);
-=======
         // load all implementations of Token interface and store in definitions
         definitions = new HashMap<>();
 
@@ -98,7 +51,6 @@
                 throw new RuntimeException(e);
             }
         }
->>>>>>> 70481199
     }
 
     @Override
