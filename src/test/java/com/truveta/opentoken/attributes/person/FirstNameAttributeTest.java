--- conflicted
+++ resolved
@@ -113,7 +113,6 @@
     }
 
     @Test
-<<<<<<< HEAD
     void normalize_ShouldRemoveTitles() {
         // Test various title formats
         assertEquals("John", firstNameAttribute.normalize("Mr. John"));
@@ -191,7 +190,7 @@
         assertEquals("John", firstNameAttribute.normalize("John123"));
         assertEquals("Jane", firstNameAttribute.normalize("Jane@#$"));
         assertEquals("RobertSmith", firstNameAttribute.normalize("Robert_Smith"));
-=======
+
     void serialization_ShouldPreserveState() throws Exception {
         FirstNameAttribute originalAttribute = new FirstNameAttribute();
 
@@ -240,6 +239,5 @@
                     deserializedAttribute.validate(value),
                     "Validation should be identical for value: " + value);
         }
->>>>>>> c101686d
     }
 }