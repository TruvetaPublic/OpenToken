/**
 * Copyright (c) Truveta. All rights reserved.
 */
package com.truveta.opentoken.attributes.person;

import static org.junit.jupiter.api.Assertions.assertArrayEquals;
import static org.junit.jupiter.api.Assertions.assertEquals;
import static org.junit.jupiter.api.Assertions.assertFalse;
import static org.junit.jupiter.api.Assertions.assertNull;
import static org.junit.jupiter.api.Assertions.assertTrue;

import java.io.ByteArrayInputStream;
import java.io.ByteArrayOutputStream;
import java.io.ObjectInputStream;
import java.io.ObjectOutputStream;
import java.util.ArrayList;
import java.util.Collections;
import java.util.List;
import java.util.concurrent.CountDownLatch;
import java.util.concurrent.CyclicBarrier;
import java.util.concurrent.TimeUnit;

import org.junit.jupiter.api.BeforeEach;
import org.junit.jupiter.api.Test;

class PostalCodeAttributeTest {
    private PostalCodeAttribute postalCodeAttribute;

    @BeforeEach
    void setUp() {
        postalCodeAttribute = new PostalCodeAttribute();
    }

    @Test
    void getName_ShouldReturnPostalCode() {
        assertEquals("PostalCode", postalCodeAttribute.getName());
    }

    @Test
    void getAliases_ShouldReturnPostalCodeAndZipCode() {
        String[] expectedAliases = { "PostalCode", "ZipCode" };
        assertArrayEquals(expectedAliases, postalCodeAttribute.getAliases());
    }

    @Test
    void normalize_ShouldReturnFirst5Digits() {
        assertEquals("12345", postalCodeAttribute.normalize("12345-6789"));
        assertEquals("12345", postalCodeAttribute.normalize("12345"));
    }

    @Test
    void validate_ShouldReturnTrueForValidPostalCodes() {
<<<<<<< HEAD
        assertTrue(postalCodeAttribute.validate("95123"));
        assertTrue(postalCodeAttribute.validate("95123-6789"));
=======
        assertTrue(postalCodeAttribute.validate("12345"));
        assertTrue(postalCodeAttribute.validate(" 12345"));
        assertTrue(postalCodeAttribute.validate("12345 "));
        assertTrue(postalCodeAttribute.validate("12345-6789"));
>>>>>>> 3ac77a91
        assertTrue(postalCodeAttribute.validate("01234-6789"));
    }

    @Test
    void normalize_ShouldHandleWhitespace() {
        PostalCodeAttribute attribute = new PostalCodeAttribute();

        // Test different types of whitespace
        assertEquals("12345", attribute.normalize("12345"), "No whitespace");
        assertEquals("12345", attribute.normalize(" 12345"), "Leading space");
        assertEquals("12345", attribute.normalize("12345 "), "Trailing space");
        assertEquals("12345", attribute.normalize(" 12345 "), "Leading and trailing spaces");
        assertEquals("12345", attribute.normalize("1 2 3 4 5"), "Spaces between digits");
        assertEquals("12345", attribute.normalize("12\t345"), "Tab character");
        assertEquals("12345", attribute.normalize("12\n345"), "Newline character");
        assertEquals("12345", attribute.normalize("12\r\n345"), "Carriage return and newline");
        assertEquals("12345", attribute.normalize("  12   345  "), "Multiple spaces");
    }

    @Test
    void validate_ShouldReturnFalseForInvalidPostalCodes() {
        assertFalse(postalCodeAttribute.validate(null), "Null value should not be allowed");
        assertFalse(postalCodeAttribute.validate(""), "Empty value should not be allowed");
        assertFalse(postalCodeAttribute.validate("1234"), "Short postal code should not be allowed");
        assertFalse(postalCodeAttribute.validate("12345"), "Invalid postal code should not be allowed");
        assertFalse(postalCodeAttribute.validate("54321"), "Invalid postal code should not be allowed");
        assertFalse(postalCodeAttribute.validate("123456"), "Long postal code should not be allowed");
        assertFalse(postalCodeAttribute.validate("1234-5678"), "Invalid format should not be allowed");
        assertFalse(postalCodeAttribute.validate("abcde"), "Non-numeric should not be allowed");
    }

    @Test
    void normalize_ThreadSafety() throws InterruptedException {
        final int threadCount = 100;
        final CountDownLatch startLatch = new CountDownLatch(1);
        final CountDownLatch finishLatch = new CountDownLatch(threadCount);
        final CyclicBarrier barrier = new CyclicBarrier(threadCount);
        final List<String> results = Collections.synchronizedList(new ArrayList<>());
        final String testPostalCode = "12345-6789";

        for (int i = 0; i < threadCount; i++) {
            Thread thread = new Thread(() -> {
                try {
                    startLatch.await(); // Wait for all threads to be ready
                    barrier.await(); // Synchronize to increase contention

                    // Perform normalization
                    String result = postalCodeAttribute.normalize(testPostalCode);
                    results.add(result);

                    finishLatch.countDown();
                } catch (Exception e) {
                    e.printStackTrace();
                }
            });
            thread.start();
        }

        startLatch.countDown(); // Start all threads
        finishLatch.await(15, TimeUnit.SECONDS); // Wait for all threads to complete

        // Verify all threads got the same result
        assertEquals(threadCount, results.size());
        for (String result : results) {
            assertEquals("12345", result);
        }
    }

    @Test
    void normalize_ShouldHandleEdgeCases() {
        // Test short postal codes (less than 5 characters)
        assertEquals("1234", postalCodeAttribute.normalize("1234 "));
        assertEquals("123", postalCodeAttribute.normalize("123"));
        assertEquals("12", postalCodeAttribute.normalize("12"));
        assertEquals("1", postalCodeAttribute.normalize("1"));

        // Test null and empty values
        assertNull(postalCodeAttribute.normalize(null));
        assertEquals("", postalCodeAttribute.normalize(""));

        // Test exactly 5 characters
        assertEquals("12345", postalCodeAttribute.normalize("12345"));

        assertEquals("12345", postalCodeAttribute.normalize(" 12345"));

        // Test more than 5 characters
        assertEquals("12345", postalCodeAttribute.normalize("123456"));
        assertEquals("12345", postalCodeAttribute.normalize("12345-6789"));
        assertEquals("12345", postalCodeAttribute.normalize("123456789"));
    }

    @Test
    void testSerialization() throws Exception {
        // Serialize the attribute
        ByteArrayOutputStream baos = new ByteArrayOutputStream();
        ObjectOutputStream oos = new ObjectOutputStream(baos);
        oos.writeObject(postalCodeAttribute);
        oos.close();

        // Deserialize the attribute
        ByteArrayInputStream bais = new ByteArrayInputStream(baos.toByteArray());
        ObjectInputStream ois = new ObjectInputStream(bais);
        PostalCodeAttribute deserializedAttribute = (PostalCodeAttribute) ois.readObject();
        ois.close();

        // Test various postal code values with both original and deserialized
        // attributes
        String[] testValues = {
                "12345",
                "12345-6789",
                "01234-6789",
                "98765",
                "00000-0000",
                "99999",
                "54321-9876"
        };

        for (String value : testValues) {
            assertEquals(
                    postalCodeAttribute.getName(),
                    deserializedAttribute.getName(),
                    "Attribute names should match");

            assertArrayEquals(
                    postalCodeAttribute.getAliases(),
                    deserializedAttribute.getAliases(),
                    "Attribute aliases should match");

            assertEquals(
                    postalCodeAttribute.normalize(value),
                    deserializedAttribute.normalize(value),
                    "Normalization should be identical for value: " + value);

            assertEquals(
                    postalCodeAttribute.validate(value),
                    deserializedAttribute.validate(value),
                    "Validation should be identical for value: " + value);
        }
    }
}<|MERGE_RESOLUTION|>--- conflicted
+++ resolved
@@ -50,16 +50,11 @@
 
     @Test
     void validate_ShouldReturnTrueForValidPostalCodes() {
-<<<<<<< HEAD
+        assertTrue(postalCodeAttribute.validate("12345"));
+        assertTrue(postalCodeAttribute.validate(" 12345"));
         assertTrue(postalCodeAttribute.validate("95123"));
         assertTrue(postalCodeAttribute.validate("95123-6789"));
-=======
-        assertTrue(postalCodeAttribute.validate("12345"));
-        assertTrue(postalCodeAttribute.validate(" 12345"));
-        assertTrue(postalCodeAttribute.validate("12345 "));
-        assertTrue(postalCodeAttribute.validate("12345-6789"));
->>>>>>> 3ac77a91
-        assertTrue(postalCodeAttribute.validate("01234-6789"));
+        assertTrue(postalCodeAttribute.validate("65201-6789"));
     }
 
     @Test
