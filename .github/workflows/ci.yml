--- conflicted
+++ resolved
@@ -119,13 +119,6 @@
         run: |
           PYTHONPATH=lib/python/opentoken/src/main pytest lib/python/opentoken/src/test --junitxml=lib/python/opentoken/test-results-${{ matrix.python-version }}.xml --cov=lib/python/opentoken/src/main --cov-report=xml:lib/python/opentoken/coverage.xml --cov-report=html:lib/python/opentoken/htmlcov
 
-<<<<<<< HEAD
-      - name: Test PySpark bridge
-        run: |
-          PYTHONPATH=lib/python/opentoken/src/main:lib/python/opentoken-pyspark/src/main pytest lib/python/opentoken-pyspark/src/test --junitxml=lib/python/opentoken-pyspark/test-results-${{ matrix.python-version }}.xml
-
-      - name: Publish Python test results
-=======
       - name: Upload Python coverage artifact
         uses: actions/upload-artifact@v4
         with:
@@ -135,7 +128,6 @@
             lib/python/opentoken/htmlcov/*
 
       - name: Publish Python unit test results
->>>>>>> 151509de
         if: always()
         uses: EnricoMi/publish-unit-test-result-action@v2
         with:
@@ -145,7 +137,28 @@
           comment_mode: always
           compare_to_earlier_commit: false
 
-<<<<<<< HEAD
+      - name: Add Python code coverage to PR
+        if: matrix.python-version == '3.10'
+        uses: orgoro/coverage@v3.2
+        with:
+          coverageFile: lib/python/opentoken/coverage.xml
+          token: ${{ secrets.GITHUB_TOKEN }}
+          thresholdAll: ${{ env.MIN_COVERAGE_OVERALL_RATIO }}
+          thresholdNew: ${{ env.MIN_COVERAGE_CHANGED_FILES_RATIO }}
+          thresholdModified: ${{ env.MIN_COVERAGE_CHANGED_FILES_RATIO }}
+
+      - name: Test PySpark bridge
+        run: |
+          PYTHONPATH=lib/python/opentoken/src/main:lib/python/opentoken-pyspark/src/main pytest lib/python/opentoken-pyspark/src/test --junitxml=lib/python/opentoken-pyspark/test-results-${{ matrix.python-version }}.xml --cov=lib/python/opentoken-pyspark/src/main/opentoken_pyspark --cov-report=xml:lib/python/opentoken-pyspark/coverage.xml --cov-report=html:lib/python/opentoken-pyspark/htmlcov
+
+      - name: Upload PySpark coverage artifact
+        uses: actions/upload-artifact@v4
+        with:
+          name: pyspark-code-coverage-${{ matrix.python-version }}
+          path: |
+            lib/python/opentoken-pyspark/coverage.xml
+            lib/python/opentoken-pyspark/htmlcov/*
+
       - name: Publish PySpark test results
         if: always()
         uses: EnricoMi/publish-unit-test-result-action@v2
@@ -155,17 +168,16 @@
           check_name: PySpark Bridge ${{ matrix.python-version }} Test Results
           comment_mode: always
           compare_to_earlier_commit: false
-=======
-      - name: Add Python code coverage to PR
+
+      - name: Add PySpark code coverage to PR
         if: matrix.python-version == '3.10'
         uses: orgoro/coverage@v3.2
         with:
-          coverageFile: lib/python/opentoken/coverage.xml
+          coverageFile: lib/python/opentoken-pyspark/coverage.xml
           token: ${{ secrets.GITHUB_TOKEN }}
           thresholdAll: ${{ env.MIN_COVERAGE_OVERALL_RATIO }}
           thresholdNew: ${{ env.MIN_COVERAGE_CHANGED_FILES_RATIO }}
           thresholdModified: ${{ env.MIN_COVERAGE_CHANGED_FILES_RATIO }}
->>>>>>> 151509de
 
       - name: Run CLI smoke test
         run: |
