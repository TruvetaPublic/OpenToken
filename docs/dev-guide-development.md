--- conflicted
+++ resolved
@@ -23,13 +23,13 @@
     - [Java](#java)
     - [Python](#python)
     - [PySpark Bridge](#pyspark-bridge)
+    - [Multi-Language Sync Tool](#multi-language-sync-tool)
     - [Cross-language Tips](#cross-language-tips)
   - [Token \& Attribute Registration](#token--attribute-registration)
     - [When to Use](#when-to-use)
     - [Java Registration (ServiceLoader SPI)](#java-registration-serviceloader-spi)
     - [Python Registration](#python-registration)
     - [Cross-language Parity Checklist](#cross-language-parity-checklist)
-    - [Version Bump Reminder](#version-bump-reminder)
     - [Quick Reference](#quick-reference)
   - [Building \& Testing](#building--testing)
     - [Full Multi-language Build](#full-multi-language-build)
@@ -230,7 +230,6 @@
 - Follow PEP 8, add type hints.
 - Keep tests in sync with Java changes.
 
-<<<<<<< HEAD
 ### PySpark Bridge
 
 The PySpark bridge (`lib/python/opentoken-pyspark`) provides a distributed processing interface for generating tokens and performing dataset overlap analysis using Spark DataFrames.
@@ -298,7 +297,6 @@
 Notebook Guides:
 
 - See `lib/python/opentoken-pyspark/notebooks/` for example workflows (custom tokens & overlap analysis).
-=======
 ### Multi-Language Sync Tool
 
 Java is the source of truth. The sync tool (`tools/java_language_syncer.py`) evaluates changed Java files against enabled target languages (currently Python). It will fail PR workflows if any modified Java file lacks a corresponding, up-to-date target implementation.
@@ -322,7 +320,6 @@
 CI enforcement: The GitHub Actions workflow (`java-language-sync.yml`) posts a checklist and fails if completion < total.
 
 When adding attributes/tokens: update Java first, run sync tool, then implement Python parity before merging.
->>>>>>> 27dc709a
 
 ### Cross-language Tips
 
@@ -404,14 +401,6 @@
 - Matching token definitions (order & components) across Java & Python.
 - Tests confirming identical hash/encryption output for shared fixtures.
 
-### Version Bump Reminder
-<<<<<<< HEAD
- 
-=======
-
->>>>>>> 27dc709a
-Adding or modifying Tokens / Attributes requires a version bump (`bump2version minor` for new features, `patch` for fixes, `major` for breaking changes).
-
 ### Quick Reference
 
 | Operation             | Java File(s)                     | Python File(s)                                              |
