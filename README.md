# OpenToken  <!-- omit in toc -->

## Introduction

Our approach to person matching relies on building a set of matching tokens (or token signatures) per person which are derived from deterministic person data but preserve privacy by using cryptographically secure hashing algorithms.

- [Introduction](#introduction)
- [Highlights](#highlights)
- [Overview](#overview)
- [Usage](#usage)
- [Metadata](#metadata)
- [Project Structure](#project-structure)
- [Development \& Documentation](#development--documentation)
- [Test Data](#test-data)
- [Building](#building)
- [Contributing](#contributing)
- [Development Environment](#development-environment)

## Highlights

- Multi-language Support
- Cryptographically Secure encryption that prevents re-identification
- Enables straightforward person-matching by comparing 5 deterministic and unique tokens, providing a high degree of confidence in matches

## Overview

### Library <!-- omit in toc -->

This project, `OpenToken`, provides common utilities, models, and services used across the person matching system. It is designed to support the development of applications and services that require person matching capabilities, ensuring consistency and efficiency.

### Token Generation <!-- omit in toc -->

Tokens are cryptographically secure hashes computed from multiple deterministic person attributes. Tokens are created based on a set of `token generation rules`. We use multiple distinct token generation rules that define a set of person attributes and which parts of those attributes to use for token generation.

### Sample Token Generation Rules <!-- omit in toc -->

| Rule ID | Rule Definition                                          |
| ------- | -------------------------------------------------------- |
| T1      | `U(last-name)\|U(first-name-1)\|U(sex)\|birth-date`      |
| T2      | `U(last-name)\|U(first-name)\|birth-date\|postal-code-3` |
| T3      | `U(last-name)\|U(first-name)\|U(sex)\|birth-date`        |
| T4      | `social-security-number\|U(sex)\|birth-date`             |
| T5      | `U(last-name)\|U(first-name-3)\|U(sex)`                  |

> U(X) = uppercase(X)<br>
> attribute-N = take first N characters from the `attribute`

### Rules for token generation <!-- omit in toc -->

A token signature is generated first for every token generation rule. The token signature is then cryptographically hashed and hex encoded to generate the token.

> $Token(R) = Hex(Sha256(TokenSignature(R)))$ where R is the rule ID.<br>
<<<<<<< HEAD
> The token is then transformed further using the formula below:<br> 
=======
> The token is then transformed further using the formula below:<br>
>>>>>>> 71db376c
> $Base64(AESEncrypt(Base64(HMACSHA256(Token(R)))))$<br>

### Example <!-- omit in toc -->

Given a person with the following attributes:

```csv
RecordId,FirstName,LastName,PostalCode,Sex,BirthDate,SocialSecurityNumber
891dda6c-961f-4154-8541-b48fe18ee620,John,Doe,98004,Male,2000-01-01,123-45-6789
```

**Note:** No attribute value can be empty to be considered valid.

The token generation rules above generate the following token signatures:

| Rule ID | Token Signature               | Token                                                                                              |
| ------- | ----------------------------- | -------------------------------------------------------------------------------------------------- |
| T1      | `DOE\|J\|MALE\|2000-01-01`    | `Gn7t1Zj16E5Qy+z9iINtczP6fRDYta6C0XFrQtpjnVQSEZ5pQXAzo02Aa9LS9oNMOog6Ssw9GZE6fvJrX2sQ/cThSkB6m91L` |
| T2      | `DOE\|JOHN\|2000-01-01\|980`  | `pUxPgYL9+cMxkA+8928Pil+9W+dm9kISwHYPdkZS+I2nQ/bQ/8HyL3FOVf3NYPW5NKZZO1OZfsz7LfKYpTlaxyzMLqMF2Wk7` |
| T3      | `DOE\|JOHN\|MALE\|2000-01-01` | `rwjfwIo5OcJUItTx8KCoSZMtr7tVGSyXsWv/hhCWmD2pBO5JyfmujsosvwYbYeeQ4Vl1Z3eq0cTwzkvfzJVS/EKaRhtjMZz5` |
| T4      | `123456789\|MALE\|2000-01-01` | `9o7HIYZkhizczFzJL1HFyanlllzSa8hlgQWQ5gHp3Niuo2AvEGcUwtKZXChzHmAa8Jm3183XVoacbL/bFEJyOYYS4EQDppev` |
| T5      | `DOE\|JOH\|MALE`              | `QpBpGBqaMhagfcHGZhVavn23ko03jkyS9Vo4qe78E4sKw+Zq2CIw4MMWG8VXVwInnsFBVk6NSDUI79wECf5DchV5CXQ9AFqR` |

**Note:** The tokens in the example above have been generated using the hash key `HashingKey` and encryption key `Secret-Encryption-Key-Goes-Here.`

### Data Flow  <!-- omit in toc -->

![open-token-data-flow](./docs/images/open-token-data-flow.jpg)

### Validation of person attribute values prior to normalization  <!-- omit in toc -->

The person attributes are validated before normalization. The validation rules are as follows:

| Attribute Name         | Validation Rule                                                                                                                                                                                                                                                                                                                                        |
| ---------------------- | ------------------------------------------------------------------------------------------------------------------------------------------------------------------------------------------------------------------------------------------------------------------------------------------------------------------------------------------------------ |
| `FirstName`            | Cannot be a placeholder value (e.g., "Unknown", "Test", "NotAvailable", "Patient", "Sample", "Anonymous", "Missing", etc.). Must not be null or empty.                                                                                                                                                                                                 |
| `LastName`             | Must be at least 2 characters long. For 2-character names, must contain at least one vowel or be "Ng". Cannot be a placeholder value (e.g., "Unknown", "Test", "NotAvailable", "Patient", "Sample", "Anonymous", "Missing", etc.). Must not be null or empty.                                                                                          |
| `BirthDate`            | Must be after January 1, 1910. Cannot be in the future (after today's date). Must be in a valid date format.                                                                                                                                                                                                                                           |
| `PostalCode`           | Must be a valid US ZIP code (5 or 9 digits) or Canadian postal code. US ZIP codes: `ddddd` or `ddddd-dddd`. Canadian postal codes: `AdA dAd` format (letter-digit-letter space digit-letter-digit). Cannot be common placeholder values like `00000`, `11111`, `12345`, `54321`, `98765` for US or `A1A 1A1`, `K1A 0A6`, `H0H 0H0` for Canadian codes. |
| `SocialSecurityNumber` | Area cannot be `000`, `666` or `900-999`. Group cannot be `00`. Serial cannot be `0000`. Cannot be one of the following invalid sequences: `111-11-1111`, `222-22-2222`, `333-33-3333`, `444-44-4444`, `555-55-5555`, `777-77-7777`, `888-88-8888`.                                                                                                    |

### Normalized person attributes for token generation  <!-- omit in toc -->

All attribute values get normalized as part of their processing. The normalization process includes:

**FirstName normalization:**

- Removes titles (e.g., "Dr. John" → "John")
- Removes middle initials (e.g., "John J" → "John")
- Removes trailing periods (e.g., "John J." → "John")
- Removes generational suffixes (e.g., "Henry IV" → "Henry")
- Removes non-alphabetic characters (e.g., "Anne-Marie" → "AnneMarie")
- Normalizes diacritics (e.g., "José" → "Jose")

**LastName normalization:**

- Removes generational suffixes (e.g., "Warner IV" → "Warner")
- Removes non-alphabetic characters (e.g., "O'Keefe" → "OKeefe")
- Normalizes diacritics (e.g., "García" → "Garcia")

| Attribute Name           | Normalized Format                                                                                            |
| ------------------------ | ------------------------------------------------------------------------------------------------------------ |
| `record-id`              | Any unique string identifier                                                                                 |
| `first-name`             | Any string (after normalization as described above)                                                          |
| `last-name`              | Any string (after normalization as described above)                                                          |
| `postal-code`            | US: `ddddd` where `d` is a numeric digit (0-9). Canadian: `AdA dAd` where `A` is a letter and `d` is a digit |
| `sex`                    | `Male\|Female`                                                                                               |
| `birth-date`             | `YYYY-MM-DD` where `MM` is (01-12), `DD` is (01-31)                                                          |
| `social-security-number` | `ddddddddd` where `d` is a numeric digit (0-9) |

### How Token Matching Works  <!-- omit in toc -->

This library focuses primarily on token generation. Even though the person matching process is beyond the scope of this library, this document discusses how these tokens work in a person matching system.

As noted above, N distinct tokens are generated for each person using this library. The output of this process is below for three person records r1, r2, and r3:

| RecordId | RuleId | Token(RecordId, RuleId) |
| -------- | ------ | ----------------------- |
| r1       | T1     | Token(r1,T1)            |
| r1       | T2     | Token(r1,T2)            |
| r1       | T3     | Token(r1,T3)            |
| r1       | T4     | Token(r1,T4)            |
| r1       | T5     | Token(r1,T5)            |
| r2       | T1     | Token(r2,T1)            |
| r2       | T2     | Token(r2,T2)            |
| r2       | T3     | Token(r2,T3)            |
| r2       | T4     | Token(r2,T4)            |
| r2       | T5     | Token(r2,T5)            |
| r3       | T1     | Token(r3,T1)            |
| r3       | T2     | Token(r3,T2)            |
| r3       | T3     | Token(r3,T3)            |
| r3       | T4     | Token(r3,T4)            |
| r3       | T5     | Token(r3,T5)            |

If tokens are generated for persons from multiple data sources, person matching systems can identify a person match if the tokens for a person from one data source matches tokens for another person from a different data source. In the picture below, all tokens for **r3** and **r4** match, and as such r3 and r4 are considered a match.

![open-token-system](./docs/images/open-token-system.jpg)

## Usage

### Arguments  <!-- omit in toc -->

The driver accepts multiple command line arguments:

- `-t | --type`: This argument is used to specify the input file type. You can provide the file type as a string. Types `csv` or `parquet` are supported.

- `-i | --input`: This argument is used to specify the input file path. You can provide the path to an input file containing the sample data for person matching.

- `-o | --output`: This argument is used to specify the output file path. The generated tokens will be written to this file.

- `-ot | --output-type`: Optional. This argument is used to specify the output file type. If not provided, the input type will be used as output type. You can provide the file type as a string. Types `csv` or `parquet` are supported.

- `-h | --hashingsecret`: This argument is used to specify the hashing secret for the `HMAC-SHA256` digest. The generated tokens are hashed using this digest.

- `-e | --encryptionkey`: This argument is used to specify the encryption key for the `AES-256` symmetric encryption. The generated tokens are encrypted using this key.

The encryption logic is: Base64(AES-Encrypt(HMAC-SHA256(Hex(Sha256(token-signature)))))

### Accepted input  <!-- omit in toc -->

The input file (in csv format) must contain at least the following columns and values (one each):

| Accepted Column Names                              | Accepted Values                                                                                                       |
| -------------------------------------------------- | --------------------------------------------------------------------------------------------------------------------- |
| RecordId, Id                                       | Any unique string identifier                                                                                          |
| FirstName, GivenName                               | Any string value                                                                                                      |
| LastName, Surname                                  | Any string value                                                                                                      |
| PostalCode, ZipCode                                | US: 5 or 9 digit ZIP code `ddddd` or `ddddd-dddd`. Canadian: 6 character postal code `AdAdAd` (with or without space) |
| Sex, Gender                                        | `Male`, `M`, `Female`, `F`                                                                                            |
| BirthDate, DateOfBirth                             | Dates in either format: `yyyy/MM/dd`, `MM/dd/yyyy`, `MM-dd-yyyy`, `dd.MM.yyyy`                                        |
| SocialSecurityNumber, NationalIdentificationNumber | 9 digit number, with or without dashes, e.g. `ddd-dd-dddd`                                                            |

**Note 1:** No attribute values can be empty to be considered valid.

**Note 2:** commas are only used for separation of field values, not for within values.

The output file (in csv format) contains the following columns:

- RecordId
- TokenId
- Token

## Metadata

The library generates a metadata file containing information about the token generation process, including processing statistics, system information, and secure hashes of the secrets used. The metadata file is written to the same directory as the output file with the suffix `.metadata.json`.

The metadata includes key fields such as:

- Processing statistics (total records, valid/invalid counts)
- System information (Java version, library version, timestamp)
- Security hashes (SHA-256 hashes of the hashing secret and encryption key)
- Input/output file paths

For complete details about all metadata fields, examples, and security considerations, see the [Metadata Format Documentation](./docs/metadata-format.md).

## Project Structure

```
lib/
├── java/        # Java implementation (Maven)
├── python/      # Python implementation (pip)
tools/           # Utility scripts and tools
docs/            # Documentation
.devcontainer/   # Development container configuration
```

## Development & Documentation

Central reference: [Development Guide](docs/dev-guide-development.md) (setup, build, testing, versioning, dev container, registration, contribution checklist).

Key anchors in the guide:

- Language Development: [Java & Python](docs/dev-guide-development.md#3-language-development-java--python)
- Registration: [Token & Attribute Registration](docs/dev-guide-development.md#4-token--attribute-registration)

Quick parity note: Java and Python implementations produce identical tokens for the same normalized input values.

### Quick Start  <!-- omit in toc -->

#### Java  <!-- omit in toc -->

```shell
cd lib/java
mvn clean install
java -jar target/opentoken-*.jar \
  -i ../../resources/sample.csv -t csv -o target/output.csv \
  -h "HashingKey" -e "Secret-Encryption-Key-Goes-Here."
```

#### Python  <!-- omit in toc -->

```shell
cd lib/python
python -m venv .venv && source .venv/bin/activate
pip install -r requirements.txt -r dev-requirements.txt -e .
PYTHONPATH=src/main python src/main/opentoken/main.py \
  -i ../../resources/sample.csv -t csv -o target/output.csv \
  -h "HashingKey" -e "Secret-Encryption-Key-Goes-Here."
```

## Test Data

You can generate mock person data in the expected format for testing purposes.

### Prerequisites  <!-- omit in toc -->

- Python3
- [faker](https://pypi.org/project/Faker/)

### Generating Mock Data  <!-- omit in toc -->

Navigate to `tools/mockdata/` to find the data generation script. Run it with pre-configured defaults:

```shell
./generate.sh
```

You can modify the parameters when running the script directly. The script will repeat a percentage of the record values using a different record ID.

```shell
# python data_generator.py <number of records> <percentage of repeated records> <output file name>
python data_generator.py 100 0.05 test_data.csv
```

The script generates fake person data and optionally repeats a percentage of records with different record IDs to simulate duplicate persons.

## Building

See the [Development Guide](docs/dev-guide-development.md#5-building--testing) for full multi-language and Docker build instructions.

## Contributing

We welcome contributions including features, bug fixes, documentation updates, and more. Key areas for improvement include:

1. **File Format Support**: The library currently supports CSV and Parquet. Additional readers/writers for other formats are highly desired.
2. **Test Coverage**: Expanding unit tests and integration tests.
3. **Language Implementations**: Adding support for additional programming languages.

### Before Contributing  <!-- omit in toc -->

Please ensure you follow the project's coding standards:

- **Java**: Follow Checkstyle rules and add Javadoc for public APIs
- **Version Bumping**: Use `bump2version` for all PRs (required)
- **Testing**: Run `mvn clean install` to ensure everything works

See the [contribution guidelines](.github/copilot-instructions.md) for detailed requirements.

## Development Environment

Use the Dev Container for a reproducible setup (Java, Maven, Python). See the [Development Guide](docs/dev-guide-development.md#7-development-container) for details.<|MERGE_RESOLUTION|>--- conflicted
+++ resolved
@@ -50,11 +50,7 @@
 A token signature is generated first for every token generation rule. The token signature is then cryptographically hashed and hex encoded to generate the token.
 
 > $Token(R) = Hex(Sha256(TokenSignature(R)))$ where R is the rule ID.<br>
-<<<<<<< HEAD
-> The token is then transformed further using the formula below:<br> 
-=======
 > The token is then transformed further using the formula below:<br>
->>>>>>> 71db376c
 > $Base64(AESEncrypt(Base64(HMACSHA256(Token(R)))))$<br>
 
 ### Example <!-- omit in toc -->
