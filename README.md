--- conflicted
+++ resolved
@@ -8,7 +8,6 @@
 
 Tokens are cryptographically secure hashes computed from multiple deterministic person attributes. Tokens are created based on a set of `token generation rules`. Truveta uses multiple distinct token generation rules that define a set of person attributes and which parts of those attributes to use for token generation.
 
-<<<<<<< HEAD
 ### Normalized person attributes for token generation
 
 All attribute values get normalized as part of their processing.
@@ -32,25 +31,6 @@
 | T3      | `U(last-name)\|U(first-name)\|U(gender)\|birth-date`     |
 | T4      | `social-security-number\|U(gender)\|birth-date`          |
 | T5      | `U(last-name)\|U(first-name-3)\|U(gender)`               |
-=======
-- `record-id` Unique identification for the record.
-- `first-name`
-- `last-name`
-- `postal-code` Acceptable format: `ddddd` or `ddddd-dddd` where `d` is a numeric digit (0-9).
-- `sex` Acceptable format: `Male|Female`.
-- `birth-date` Acceptable format: `YYYY-MM-DD` where `MM` is (01-12), `DD` is (01-31).
-- `social-security-number` Acceptable format: `ddd-dd-dddd` where `d` is a numeric digit (0-9).
-
-### Sample token generation rules
-
-Rule ID | Rule Definition                                          |
---------|----------------------------------------------------------|
-T1      | `U(last-name)\|U(first-name-1)\|U(sex)\|birth-date`   |
-T2      | `U(last-name)\|U(first-name)\|birth-date\|postal-code-3` |
-T3      | `U(last-name)\|U(first-name)\|U(sex)\|birth-date`     |
-T4      | `social-security-number\|U(sex)\|birth-date`          |
-T5      | `U(last-name)\|U(first-name-3)\|U(sex)`               |
->>>>>>> 4794918b
 
 > U(X) = uppercase(X)<br>
 > attribute-N = take first N characters from the `attribute`
@@ -68,13 +48,8 @@
 Given a person with the following attributes:
 
 ```csv
-<<<<<<< HEAD
-RecordId,FirstName,LastName,PostalCode,Gender,BirthDate,SocialSecurityNumber
+RecordId,FirstName,LastName,PostalCode,Sex,BirthDate,SocialSecurityNumber
 891dda6c-961f-4154-8541-b48fe18ee620,John,Doe,12345,Male,2000-01-01,123-45-6789
-=======
-RecordId,FirstName,LastName,PostalCode,Sex,BirthDate,SocialSecurityNumber
-891dda6c-961f-4154-8541-b48fe18ee620,John,Doe,11111,Male,2000-01-01,000-00-0000
->>>>>>> 4794918b
 ```
 
 The token generation rules above generate the following token signatures:
@@ -136,11 +111,7 @@
 ```
 
 Example:
-<<<<<<< HEAD
-`java -jar target/open-token-1.1.0.jar -i src/main/resources/sample.csv -t csv -o target/output.csv -h "HashingKey" -e "Secret-Encryption-Key-Goes-Here."`
-=======
-`java -jar target/open-token-1.2.0.jar -i src/main/resources/sample.csv -t csv -o src/main/output.csv -h "HashingKey" -e "Secret-Encryption-Key-Goes-Here."`
->>>>>>> 4794918b
+`java -jar target/open-token-1.2.0.jar -i src/main/resources/sample.csv -t csv -o target/output.csv -h "HashingKey" -e "Secret-Encryption-Key-Goes-Here."`
 
 #### Via Docker
 
@@ -171,7 +142,6 @@
 
 ### Accepted input
 
-<<<<<<< HEAD
 The input file (in csv format) must contain at least the following columns and values (one each):
 
 | Accepted Column Names                              | Accepted Values                                                                |
@@ -187,16 +157,6 @@
 **Note 1:** No attribute values can be empty to be considered valid.
 
 **Note 2:** commas are only used for separation of field values, not for within values.
-=======
-- RecordId
-- FirstName
-- LastName
-- Sex
-- PostalCode
-- BirthDate
-- SocialSecurityNumber
-Note: commas are only used for separation of field values, not for within values.
->>>>>>> 4794918b
 
 The output file (in csv format) contains the following columns:
 
