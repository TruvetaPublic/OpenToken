--- conflicted
+++ resolved
@@ -20,10 +20,6 @@
     <url>http://www.truveta.com</url>
 
     <properties>
-<<<<<<< HEAD
-        <revision>1.12.0</revision>
-=======
->>>>>>> 55c8e729
         <hadoop.version>3.4.1</hadoop.version>
     </properties>
 
