--- conflicted
+++ resolved
@@ -18,14 +18,6 @@
     <name>opentoken</name>
     <description>OpenToken Core Library - Privacy-preserving person matching using cryptographically secure token generation</description>
     <url>http://www.truveta.com</url>
-
-<<<<<<< HEAD
-    <properties>
-        <revision>1.12.0</revision>
-    </properties>
-=======
-
->>>>>>> 55c8e729
 
     <dependencies>
         <!-- JUnit 5 -->
