<?xml version="1.0" encoding="UTF-8"?>

<project xmlns="http://maven.apache.org/POM/4.0.0"
    xmlns:xsi="http://www.w3.org/2001/XMLSchema-instance" xsi:schemaLocation="http://maven.apache.org/POM/4.0.0 http://maven.apache.org/xsd/maven-4.0.0.xsd">
    <modelVersion>4.0.0</modelVersion>

    <groupId>com.truveta</groupId>
    <artifactId>opentoken</artifactId>
    <packaging>jar</packaging>
    <version>${revision}</version>

    <name>opentoken</name>
    <url>http://www.truveta.com</url>

    <distributionManagement>
        <repository>
            <id>github</id>
            <name>GitHub Packages</name>
            <url>https://maven.pkg.github.com/TruvetaPublic/OpenToken</url>
        </repository>
    </distributionManagement>

    <properties>
        <revision>1.11.0</revision>
        <project.build.sourceEncoding>UTF-8</project.build.sourceEncoding>
        <java.version>21</java.version>
        <maven.compiler.release>11</maven.compiler.release>
        <jersey.version>3.1.1</jersey.version>
        <jetty.version>11.0.16</jetty.version>
        <junit.jupiter.version>5.13.4</junit.jupiter.version>
        <surefire.plugin.version>3.5.4</surefire.plugin.version>
        <mockito.version>5.20.0</mockito.version>
    </properties>

    <dependencies>
        <!-- Junit 5 -->
        <dependency>
            <groupId>org.junit.jupiter</groupId>
            <artifactId>junit-jupiter-api</artifactId>
            <version>${junit.jupiter.version}</version>
            <scope>test</scope>
        </dependency>
        <!-- Lombok -->
        <dependency>
            <groupId>org.projectlombok</groupId>
            <artifactId>lombok</artifactId>
            <version>1.18.42</version>
            <scope>provided</scope>
        </dependency>
        <!-- Javax Validation -->
        <dependency>
            <groupId>javax.validation</groupId>
            <artifactId>validation-api</artifactId>
            <version>2.0.1.Final</version>
        </dependency>
        <dependency>
            <groupId>commons-codec</groupId>
            <artifactId>commons-codec</artifactId>
            <version>1.20.0</version>
        </dependency>
        <!-- Args parsing -->
        <dependency>
            <groupId>com.beust</groupId>
            <artifactId>jcommander</artifactId>
            <version>1.82</version>
        </dependency>
        <!-- DateUtils -->
        <dependency>
            <groupId>org.apache.commons</groupId>
            <artifactId>commons-lang3</artifactId>
            <version>3.18.0</version>
        </dependency>
        <!-- Csv -->
        <dependency>
            <groupId>org.apache.commons</groupId>
            <artifactId>commons-csv</artifactId>
            <version>1.14.1</version>
        </dependency>
        <!-- Parquet -->
        <dependency>
            <groupId>org.apache.hadoop</groupId>
            <artifactId>hadoop-common</artifactId>
            <version>3.4.1</version>
            <exclusions>
                <exclusion>
                    <groupId>org.slf4j</groupId>
                    <artifactId>slf4j-reload4j</artifactId>
                </exclusion>
                <exclusion>
                    <groupId>io.netty</groupId>
                    <artifactId>netty-handler</artifactId>
                </exclusion>
                <exclusion>
                    <groupId>org.eclipse.jetty</groupId>
                    <artifactId>jetty-server</artifactId>
                </exclusion>
            </exclusions>
        </dependency>
        <!-- Sec Finding Override for hadoop-common: -->
        <dependency>
            <groupId>com.nimbusds</groupId>
            <artifactId>nimbus-jose-jwt</artifactId>
            <version>10.6</version>
        </dependency>
        <!-- this package is explicitly added to override the vulnerable version consumed by org.apache.hadoop:hadoop-common@3.4.1 -->
        <dependency>
            <groupId>org.bouncycastle</groupId>
            <artifactId>bcprov-jdk18on</artifactId>
            <version>1.82</version>
        </dependency>
        <dependency>
            <groupId>org.apache.hadoop</groupId>
            <artifactId>hadoop-mapreduce-client-core</artifactId>
            <version>3.4.1</version>
            <exclusions>
                <exclusion>
                    <groupId>org.slf4j</groupId>
                    <artifactId>slf4j-reload4j</artifactId>
                </exclusion>
                <exclusion>
                    <groupId>io.netty</groupId>
                    <artifactId>netty-all</artifactId>
                </exclusion>
                <exclusion>
                    <groupId>io.netty</groupId>
                    <artifactId>netty-common</artifactId>
                </exclusion>
                <exclusion>
                    <groupId>org.eclipse.jetty.websocket</groupId>
                    <artifactId>websocket-client</artifactId>
                </exclusion>
                <exclusion>
                    <groupId>org.apache.avro</groupId>
                    <artifactId>avro</artifactId>
                </exclusion>
            </exclusions>
        </dependency>
        <!-- Addressing security vulnerabilities of hadoop dependencies -->
<<<<<<< HEAD
=======
        <dependency>
            <groupId>org.apache.avro</groupId>
            <artifactId>avro</artifactId>
            <version>1.12.0</version>
        </dependency>
        <dependency>
            <groupId>com.google.guava</groupId>
            <artifactId>guava</artifactId>
            <version>33.5.0-jre</version>
        </dependency>
        <dependency>
            <groupId>commons-beanutils</groupId>
            <artifactId>commons-beanutils</artifactId>
            <version>1.11.0</version>
        </dependency>
        <dependency>
            <groupId>io.netty</groupId>
            <artifactId>netty-common</artifactId>
            <version>4.2.3.Final</version>
        </dependency>
>>>>>>> 3d566b06
        <!-- https://mvnrepository.com/artifact/org.apache.parquet/parquet-hadoop -->
        <dependency>
            <groupId>org.apache.parquet</groupId>
            <artifactId>parquet-hadoop</artifactId>
            <version>1.16.0</version>
            <exclusions>
                <exclusion>
                    <groupId>org.apache.hadoop</groupId>
                    <artifactId>hadoop-client-runtime</artifactId>
                </exclusion>
                <exclusion>
                    <groupId>org.apache.hadoop</groupId>
                    <artifactId>hadoop-client-api</artifactId>
                </exclusion>
            </exclusions>
        </dependency>
        <!-- Mockito Core dependency -->
        <dependency>
            <groupId>org.mockito</groupId>
            <artifactId>mockito-core</artifactId>
            <version>${mockito.version}</version>
            <scope>test</scope>
        </dependency>
        <!-- Mockito JUnit dependency -->
        <dependency>
            <groupId>org.mockito</groupId>
            <artifactId>mockito-junit-jupiter</artifactId>
            <version>${mockito.version}</version>
            <scope>test</scope>
        </dependency>
        <!-- logging -->
        <dependency>
            <groupId>org.slf4j</groupId>
            <artifactId>slf4j-api</artifactId>
            <version>2.0.17</version>
        </dependency>
        <dependency>
            <groupId>org.apache.logging.log4j</groupId>
            <artifactId>log4j-slf4j2-impl</artifactId>
            <version>2.25.1</version>
        </dependency>

        <!-- Security Update: https://github.com/TruvetaPublic/OpenToken/security/dependabot/12 -->
        <dependency>
            <groupId>com.fasterxml.jackson.core</groupId>
            <artifactId>jackson-core</artifactId>
            <version>2.17.2</version>
        </dependency>
    </dependencies>

    <!-- Build lifecycle plugins -->
    <build>
        <plugins>
            <plugin>
                <artifactId>maven-clean-plugin</artifactId>
                <version>3.5.0</version>
            </plugin>
            <plugin>
                <artifactId>maven-resources-plugin</artifactId>
                <version>3.3.1</version>
            </plugin>
            <plugin>
                <artifactId>maven-compiler-plugin</artifactId>
                <version>3.14.1</version>
            </plugin>
            <!-- Checkstyle -->
            <plugin>
                <groupId>org.apache.maven.plugins</groupId>
                <artifactId>maven-checkstyle-plugin</artifactId>
                <version>3.6.0</version>
                <configuration>
                    <configLocation>checkstyle.xml</configLocation>
                    <failsOnError>true</failsOnError>
                    <consoleOutput>true</consoleOutput>
                    <includeTestSourceDirectory>true</includeTestSourceDirectory>
                    <excludes>**/package-info.java</excludes>
                </configuration>
                <executions>
                    <execution>
                        <id>validate</id>
                        <phase>validate</phase>
                        <goals>
                            <goal>check</goal>
                        </goals>
                    </execution>
                </executions>
            </plugin>
            <!-- Shading -->
            <plugin>
                <groupId>org.apache.maven.plugins</groupId>
                <artifactId>maven-shade-plugin</artifactId>
                <version>3.6.1</version>
                <executions>
                    <execution>
                        <phase>package</phase>
                        <goals>
                            <goal>shade</goal>
                        </goals>
                        <configuration>
                            <createDependencyReducedPom>false</createDependencyReducedPom>
                            <forceCreation>true</forceCreation>
                            <transformers>
                                <transformer implementation="org.apache.maven.plugins.shade.resource.ManifestResourceTransformer">
                                    <mainClass>com.truveta.opentoken.Main</mainClass>
                                    <manifestEntries>
                                        <Implementation-Version>${revision}</Implementation-Version>
                                        <Specification-Version>${revision}</Specification-Version>
                                        <Implementation-Title>${project.name}</Implementation-Title>
                                        <Implementation-Vendor>Truveta</Implementation-Vendor>
                                        <Built-By>Truveta</Built-By>
                                        <Package-Version>${revision}</Package-Version>
                                        <Multi-Release>true</Multi-Release>
                                    </manifestEntries>
                                </transformer>
                            </transformers>
                            <filters>
                                <filter>
                                    <artifact>*:*</artifact>
                                    <excludes>
                                        <exclude>module-info.class</exclude>
                                        <exclude>META-INF/*.SF</exclude>
                                        <exclude>META-INF/*.DSA</exclude>
                                        <exclude>META-INF/*.RSA</exclude>
                                    </excludes>
                                </filter>
                            </filters>
                        </configuration>
                    </execution>
                </executions>
            </plugin>
            <plugin>
                <artifactId>maven-install-plugin</artifactId>
                <version>3.1.4</version>
            </plugin>
            <plugin>
                <artifactId>maven-deploy-plugin</artifactId>
                <version>3.1.4</version>
            </plugin>
            <plugin>
                <artifactId>maven-site-plugin</artifactId>
                <version>3.21.0</version>
            </plugin>
            <plugin>
                <artifactId>maven-project-info-reports-plugin</artifactId>
                <version>3.9.0</version>
            </plugin>
            <!-- Junit 5 -->
            <plugin>
                <groupId>org.apache.maven.plugins</groupId>
                <artifactId>maven-surefire-plugin</artifactId>
                <version>${surefire.plugin.version}</version>
                <configuration>
                    <redirectTestOutputToFile>true</redirectTestOutputToFile>
                    <forkCount>1</forkCount>
                    <reuseForks>false</reuseForks>
                    <useSystemClassLoader>false</useSystemClassLoader>
                </configuration>
            </plugin>
            <!-- Jacoco -->
            <plugin>
                <groupId>org.jacoco</groupId>
                <artifactId>jacoco-maven-plugin</artifactId>
                <version>0.8.13</version>
                <executions>
                    <execution>
                        <goals>
                            <goal>prepare-agent</goal>
                        </goals>
                    </execution>
                    <execution>
                        <id>report</id>
                        <phase>prepare-package</phase>
                        <goals>
                            <goal>report</goal>
                        </goals>
                    </execution>
                </executions>
            </plugin>
            <plugin>
                <groupId>org.apache.maven.plugins</groupId>
                <artifactId>maven-javadoc-plugin</artifactId>
                <version>3.11.2</version>
                <configuration>
                    <excludePackageNames>com.truveta.opentoken</excludePackageNames>
                </configuration>
            </plugin>
            <!-- Sanity Check Plugin - Run integration tests with CSV and Parquet -->
            <plugin>
                <groupId>org.apache.maven.plugins</groupId>
                <artifactId>maven-antrun-plugin</artifactId>
                <version>3.2.0</version>
                <executions>
                    <execution>
                        <id>sanity-check-csv</id>
                        <phase>verify</phase>
                        <goals>
                            <goal>run</goal>
                        </goals>
                        <configuration>
                            <target>
                                <echo message="Running CSV sanity check..." />
                                <exec executable="java" dir="${basedir}" failonerror="true" outputproperty="csv.output">
                                    <arg value="-jar" />
                                    <arg value="${project.build.directory}/opentoken-${revision}.jar" />
                                    <arg value="-i" />
                                    <arg value="../../../resources/sample.csv" />
                                    <arg value="-t" />
                                    <arg value="csv" />
                                    <arg value="-o" />
                                    <arg value="${project.build.directory}/sanity-check-output.csv" />
                                    <arg value="-ot" />
                                    <arg value="csv" />
                                    <arg value="-h" />
                                    <arg value="HashingKey" />
                                    <arg value="-e" />
                                    <arg value="Secret-Encryption-Key-Goes-Here." />
                                </exec>
                                <echo message="CSV output: ${csv.output}" />
                                <fail message="CSV sanity check failed: output does not contain 'Total number of records'">
                                    <condition>
                                        <not>
                                            <contains string="${csv.output}" substring="Total number of records" />
                                        </not>
                                    </condition>
                                </fail>
                                <echo message="CSV sanity check completed successfully." />
                            </target>
                        </configuration>
                    </execution>
                    <execution>
                        <id>sanity-check-parquet</id>
                        <phase>verify</phase>
                        <goals>
                            <goal>run</goal>
                        </goals>
                        <configuration>
                            <target>
                                <echo message="Running Parquet sanity check..." />
                                <exec executable="java" dir="${basedir}" failonerror="true" outputproperty="parquet.output">
                                    <arg value="-jar" />
                                    <arg value="${project.build.directory}/opentoken-${revision}.jar" />
                                    <arg value="-i" />
                                    <arg value="../../../resources/sample.parquet" />
                                    <arg value="-t" />
                                    <arg value="parquet" />
                                    <arg value="-o" />
                                    <arg value="${project.build.directory}/sanity-check-output.parquet" />
                                    <arg value="-ot" />
                                    <arg value="parquet" />
                                    <arg value="-h" />
                                    <arg value="HashingKey" />
                                    <arg value="-e" />
                                    <arg value="Secret-Encryption-Key-Goes-Here." />
                                </exec>
                                <echo message="Parquet output: ${parquet.output}" />
                                <fail message="Parquet sanity check failed: output does not contain 'Total number of records'">
                                    <condition>
                                        <not>
                                            <contains string="${parquet.output}" substring="Total number of records" />
                                        </not>
                                    </condition>
                                </fail>
                                <echo message="Parquet sanity check completed successfully." />
                            </target>
                        </configuration>
                    </execution>
                    <execution>
                        <id>cleanup-sanity-check-files</id>
                        <phase>verify</phase>
                        <goals>
                            <goal>run</goal>
                        </goals>
                        <configuration>
                            <target>
                                <echo message="Cleaning up sanity check output files..." />
                                <delete includeemptydirs="true" failonerror="false">
                                    <fileset dir="${project.build.directory}" includes="*sanity-check-output*" />
                                </delete>
                                <echo message="Cleanup completed." />
                            </target>
                        </configuration>
                    </execution>
                </executions>
            </plugin>
            <plugin>
                <groupId>org.codehaus.mojo</groupId>
                <artifactId>versions-maven-plugin</artifactId>
                <version>2.19.1</version>
            </plugin>
        </plugins>
    </build>
    <reporting>
        <plugins>
            <plugin>
                <groupId>org.apache.maven.plugins</groupId>
                <artifactId>maven-surefire-report-plugin</artifactId>
                <version>${surefire.plugin.version}</version>
            </plugin>
        </plugins>
    </reporting>
</project><|MERGE_RESOLUTION|>--- conflicted
+++ resolved
@@ -136,29 +136,6 @@
             </exclusions>
         </dependency>
         <!-- Addressing security vulnerabilities of hadoop dependencies -->
-<<<<<<< HEAD
-=======
-        <dependency>
-            <groupId>org.apache.avro</groupId>
-            <artifactId>avro</artifactId>
-            <version>1.12.0</version>
-        </dependency>
-        <dependency>
-            <groupId>com.google.guava</groupId>
-            <artifactId>guava</artifactId>
-            <version>33.5.0-jre</version>
-        </dependency>
-        <dependency>
-            <groupId>commons-beanutils</groupId>
-            <artifactId>commons-beanutils</artifactId>
-            <version>1.11.0</version>
-        </dependency>
-        <dependency>
-            <groupId>io.netty</groupId>
-            <artifactId>netty-common</artifactId>
-            <version>4.2.3.Final</version>
-        </dependency>
->>>>>>> 3d566b06
         <!-- https://mvnrepository.com/artifact/org.apache.parquet/parquet-hadoop -->
         <dependency>
             <groupId>org.apache.parquet</groupId>
